--- conflicted
+++ resolved
@@ -19,25 +19,22 @@
 # LIABILITY, WHETHER IN AN ACTION OF CONTRACT, TORT OR OTHERWISE, ARISING FROM,
 # OUT OF OR IN CONNECTION WITH THE SOFTWARE OR THE USE OR OTHER DEALINGS IN THE
 # SOFTWARE.
-"""
-
-Maxwell2D and Lumerical - Simplified IonTrap Modelling
-######################################################
-
-This example shows a multi-tool workflow: at first how to generate a model representing 
-surface electrodes using ANSYS Maxwell to identify electric field node in the Ion Trap; 
-in the next step it is shown how to simulate grating couplers using ANSYS Lumerical,
-follwoing the steps:
-1. Set up the Maxwell 2D Parametric Model
-2. Identify the Electric Field Node Point for Each Design Point
-3. Export the Node Coordinates for the subsequent Lumerical Step
-4. Launch the Lumerical Scripts
-Keywords: **Ion Trap**, **Electrostatic**
-"""  # noqa: D400, D415
-
-###############################################################################
-# Perform required imports and define constants
-# ---------------------------------------------
+
+# # Maxwell2D - Simplified IonTrap Modelling
+#
+# Description:
+#
+# First step of a multi-tool workflow: Maxwell 2D model to identify electric field node in Ion Trap
+# 1. Set up the Maxwell 2D Parametric Model
+# 2. Identify the Electric Field Node Point for Each Design Point
+# 3. Export the Node Coordinates for the subsequent Lumerical Step
+# 4. Launch the Lumerical Scripts
+#
+# Keywords: **Ion Trap**, **Electrostatic**
+
+# ## Perform imports and define constants
+#
+# Perform required imports.
 
 import os
 from pathlib import Path
@@ -57,9 +54,7 @@
     __file__ = Path(os.getcwd(), "wf_ml_01_ion_trap_modelling.py")
 # sphinx_gallery_end_ignore
 
-###############################################################################
-# Define constants
-# ----------------
+# Define constants.
 
 AEDT_VERSION = os.getenv("AEDT_VERSION", "2025.2")  # Set your AEDT version here
 NUM_CORES = 4
@@ -68,16 +63,14 @@
 LEGEND_FILENAME = "legend.txt"
 PARENT_DIR_PATH = Path(__file__).parent.absolute()
 
-###############################################################################
-# Create temporary directory
-# --------------------------
+# ## Create temporary directory
+#
 
 temp_folder = tempfile.TemporaryDirectory(suffix=".ansys")
 lumerical_script_folder = Path(temp_folder.name)  # / "lumerical_scripts"
 
-###############################################################################
-# Launch AEDT and application
-# ---------------------------
+# ## Launch AEDT and application
+#
 
 project_name = os.path.join(temp_folder.name, "IonTrapMaxwell.aedt")
 m2d = Maxwell2d(
@@ -90,9 +83,9 @@
 )
 m2d.modeler.model_units = "um"
 
-###############################################################################
+# ## Preprocess
+#
 # Initialize dictionaries for design variables
-# --------------------------------------------
 
 geom_params = {
     "div": str(73 / 41),
@@ -106,16 +99,12 @@
     "y_dummy": "300um",
 }
 
-###############################################################################
 # Define variables from dictionaries
-# ----------------------------------
 
 for k, v in geom_params.items():
     m2d[k] = v
 
-###############################################################################
 # Create Design Geometry
-# ----------------------
 
 dc = m2d.modeler.create_rectangle(
     origin=["-w_dc/2", "-metal_thickness/2", "0"],
@@ -124,24 +113,28 @@
     material="aluminum",
 )
 # dc.color = (0, 0, 255)  # rgb
+
 gnd = m2d.modeler.create_rectangle(
     origin=["-(w_dc/2+w_cut+w_rf+offset_glass)", "-(metal_thickness/2+glass_thickness)", "0"],
     sizes=["2*(w_dc/2+w_cut+w_rf+offset_glass)", "-metal_thickness", 0],
     name="gnd",
     material="aluminum",
 )
+
 rf = m2d.modeler.create_rectangle(
     origin=["-(w_dc/2+w_cut+w_rf)", "-metal_thickness/2", "0"],
     sizes=["w_rf", "metal_thickness", 0],
     name="RF",
     material="aluminum",
 )
+
 sub_glass = m2d.modeler.create_rectangle(
     origin=["-(w_dc/2+w_cut+w_rf+offset_glass)", "-metal_thickness/2", "0"],
     sizes=["2*(w_dc/2+w_cut+w_rf+offset_glass)", "-glass_thickness", 0],
     name="RF",
     material="glass",
 )
+
 ins = m2d.modeler.create_rectangle(
     origin=["-(w_dc/2+w_cut)", "-metal_thickness/2", "0"],
     sizes=["w_cut", "metal_thickness", 0],
@@ -149,9 +142,7 @@
     material="vacuum",
 )
 
-###############################################################################
 # Create dummy objects for mesh and center_line for Post Processing and Region
-# ----------------------------------------------------------------------------
 
 dummy = m2d.modeler.create_rectangle(
     origin=["0", "metal_thickness/2", "0"],
@@ -159,6 +150,7 @@
     name="dummy",
     material="vacuum",
 )
+
 region = m2d.modeler.create_region(
     pad_value=[100, 0, 100, 0], pad_type="Absolute Offset", name="Region"
 )
@@ -167,19 +159,15 @@
     name="center_line",
 )
 
-###############################################################################
 # Define Excitations
-# ------------------
 
 m2d.assign_voltage(assignment=gnd.id, amplitude=0, name="ground")
 m2d.assign_voltage(assignment=dc.id, amplitude=0, name="V_dc")
 m2d.assign_voltage(assignment=rf.id, amplitude=1, name="V_rf")
 
-###############################################################################
 # Define Mesh Settings
-# --------------------
 # For good quality results, please uncomment the following  mesh operations lines
-
+#
 # m2d.mesh.assign_length_mesh(
 #     assignment=center_line.id,
 #     maximum_length=1e-7,
@@ -211,9 +199,7 @@
 #     name="gnd_10um",
 # )
 
-###############################################################################
 # Duplicate structures and assignments to complete the model
-# ----------------------------------------------------------
 
 m2d.modeler.duplicate_and_mirror(
     assignment=[rf.id, dummy.id, ins.id],
@@ -222,9 +208,7 @@
     duplicate_assignment=True,
 )
 
-###############################################################################
 # Create, validate, and analyze setup
-# -----------------------------------
 
 setup_name = "MySetupAuto"
 setup = m2d.create_setup(name=setup_name)
@@ -233,9 +217,8 @@
 m2d.validate_simple()
 m2d.analyze_setup(name=setup_name, use_auto_settings=False, cores=NUM_CORES)
 
-###############################################################################
-# Create parametric sweep
-# -----------------------
+#  Create parametric sweep
+
 # Keeping w_rf constant, we recompute the w_dc values from the desired ratios w_rf/w_dc
 
 div_sweep_start = 1.4
@@ -254,9 +237,8 @@
 sweep["SaveFields"] = True
 sweep.analyze(cores=NUM_CORES)
 
-###############################################################################
-# Postprocess
-# -----------
+# ## Postprocess
+#
 # Create the Ey expression in the PyAEDT Advanced Field Calculator
 # Due to the symmetric nature of this specific geometry, the electric field
 # node will be located along the center line. The electric field node is the
@@ -278,9 +260,7 @@
 write_path = lumerical_script_folder / NODE_FILENAME
 my_plots[1].export_table_to_file(my_plots[1].plot_name, write_path.__str__(), table_type="Legend")
 
-###############################################################################
-# Edit the outputted file to be read in by Lumerical
-# --------------------------------------------------
+# ## Edit the outputted file to be read in by Lumerical
 
 new_line = []
 with open((lumerical_script_folder / NODE_FILENAME).__str__(), "r", encoding="utf-8") as f:
@@ -292,20 +272,12 @@
 with open((lumerical_script_folder / LEGEND_FILENAME).__str__(), "w", encoding="utf-8") as f:
     for line in new_line:
         f.write(line)
-f.close()
-
-###############################################################################
-# Copy Lumerical scripts to the local folder
-# ------------------------------------------
-
-<<<<<<< HEAD
-=======
+
 # ## Copy Lumerical scripts to the local folder
 # from ansys.aedt.core.examples.downloads import download_leaf
 # file_name_xlsx = download_file(
 #    source="field_line_traces", name="my_copper.xlsx", local_path=temp_folder.name
 # )
->>>>>>> f9327c50
 scripts_source_path = Path(r"C:\AnsysDev\AnsysWorkflows\maxwell2d-lumerical")
 shutil.copy(
     (scripts_source_path / Path("GC_farfield.lsf")).__str__(), lumerical_script_folder.__str__()
@@ -318,10 +290,7 @@
     (scripts_source_path / Path("img_001.jpg")).__str__(), lumerical_script_folder.__str__()
 )
 
-###############################################################################
-# Start the Lumerical Process
-# ---------------------------
-
+# ## Start the Lumerical Process
 fdtd = lumapi.FDTD()
 gc_0 = lumapi.FDTD(
     (lumerical_script_folder / Path("GC_Opt.lsf")).__str__()
@@ -332,18 +301,9 @@
     str(gc_1.getv("T5")),
     "um, above the linearly apodized grating coupler",
 )
-
-###############################################################################
 # Run the optimized design
-<<<<<<< HEAD
-# ------------------------
-
-gc_2 = lumapi.FDTD((lumerical_script_folder/Path("Testsim_Intensity_best_solution")).__str__())
-gc_2.save((lumerical_script_folder/Path("GC_farfields_calc")).__str__())
-=======
 gc_2 = lumapi.FDTD((lumerical_script_folder / Path("Testsim_Intensity_best_solution")).__str__())
 gc_2.save((lumerical_script_folder / Path("GC_farfields_calc")).__str__())
->>>>>>> f9327c50
 gc_2.run()
 # Run the second script for calculating plots
 gc_2.feval((lumerical_script_folder / Path("GC_farfield.lsf")).__str__())
@@ -365,11 +325,14 @@
 Grating_Schema = Image.open("img_001.jpg")
 Grating_Schema
 
-###############################################################################
-# Close session and Clean Up
-# --------------------------
+# ## Release AEDT
 
 m2d.save_project()
+
 # Wait 3 seconds to allow AEDT to shut down before cleaning the temporary directory.
 time.sleep(3)
-#temp_folder.cleanup()+
+# ## Clean up
+#
+
+temp_folder.cleanup()