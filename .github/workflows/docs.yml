name: Documentation build

on:
  workflow_dispatch:
  schedule:
    - cron: "0 1 * * *"

env:
  MAIN_PYTHON_VERSION: '3.12'
  DOCUMENTATION_CNAME: 'workflows.docs.pyansys.com'

jobs:
  geometry-mesh:
    uses: ./.github/workflows/geometry-mesh.yml
    secrets: inherit
    with:
      doc-build: true

  geometry-mesh-fluent:
    uses: ./.github/workflows/geometry-mesh-fluent.yml
    secrets: inherit
    with:
      doc-build: true

  # TODO: enable when issues in PyMechanical are resolved
  geometry-mechanical-dpf:
    uses: ./.github/workflows/geometry-mechanical-dpf.yml
    secrets: inherit
    with:
      doc-build: true

  fluent-mechanical:
    uses: ./.github/workflows/fluent-mechanical.yml
    secrets: inherit
    with:
      doc-build: true

  mapdl-dpf:
    uses: ./.github/workflows/mapdl-dpf.yml
    secrets: inherit
    with:
      doc-build: true

  speos-optislang:
    uses: ./.github/workflows/speos-optislang.yml
    secrets: inherit
    with:
      doc-build: true

  compile-docs:
    runs-on: ubuntu-latest
    # TODO: enable when issues in PyMechanical are resolved
    needs: [geometry-mesh, geometry-mesh-fluent, geometry-mechanical-dpf, fluent-mechanical, speos-optislang]
    # needs: [geometry-mesh, geometry-mesh-fluent, fluent-mechanical, speos-optislang]
    steps:
      - name: Checkout code
        uses: actions/checkout@v5.0.0
        with:
          ref: main
          fetch-depth: 0

      - name: Set up Python ${{ env.MAIN_PYTHON_VERSION }}
        uses: actions/setup-python@v6.0.0
        with:
          python-version: ${{ env.MAIN_PYTHON_VERSION }}

      - name: Install dependencies
        run: |
          python -m pip install --upgrade pip
          pip install -r doc/requirements.txt

      - name: Download artifacts for geometry-mesh
        uses: actions/download-artifact@v6
        with:
          name: geometry-mesh-docs
          path: doc/

      - name: Download artifacts for geometry-mesh-fluent
        uses: actions/download-artifact@v6
        with:
          name: geometry-mesh-fluent-docs
          path: doc/

      # TODO: enable when issues in PyMechanical are resolved
<<<<<<< HEAD
      - name: Download artifacts for geometry-mechanical-dpf
        uses: actions/download-artifact@v5
        with:
          name: geometry-mechanical-dpf-docs
          path: doc/
=======
      # - name: Download artifacts for geometry-mechanical-dpf
      #   uses: actions/download-artifact@v6
      #   with:
      #     name: geometry-mechanical-dpf-docs
      #     path: doc/
>>>>>>> 77173565

      - name: Download artifacts for fluent-mechanical
        uses: actions/download-artifact@v6
        with:
          name: fluent-mechanical-docs
          path: doc/

      - name: Download artifacts for speos-optislang
        uses: actions/download-artifact@v6
        with:
          name: speos-optislang-docs
          path: doc/

      - name: Download artifacts for pymapdl-dpf
        uses: actions/download-artifact@v5
        with:
          name: pymapdl-dpf-docs
          path: doc/

      - name: Build the documentation
        run: |
          cd doc
          make html

      - name: Upload the documentation
        uses: actions/upload-artifact@v5
        with:
          name: documentation-html
          path: doc/_build/html/

  publish-docs:
    runs-on: ubuntu-latest
    needs: [compile-docs]
    steps:
      - name: "Download the documentation artifact"
        uses: actions/download-artifact@v6
        with:
          name: documentation-html
          path: doc

      - name: List all files
        run: ls -R .

      - name: "Deploy documentation to gh-pages"
        uses: peaceiris/actions-gh-pages@v4
        with:
          publish_dir: ./doc
          commit_message: "DOC: update documentation"
          github_token: ${{ secrets.PYANSYS_CI_BOT_TOKEN }}
          cname: ${{ env.DOCUMENTATION_CNAME }}
          force_orphan: true<|MERGE_RESOLUTION|>--- conflicted
+++ resolved
@@ -82,20 +82,12 @@
           path: doc/
 
       # TODO: enable when issues in PyMechanical are resolved
-<<<<<<< HEAD
       - name: Download artifacts for geometry-mechanical-dpf
         uses: actions/download-artifact@v5
         with:
           name: geometry-mechanical-dpf-docs
           path: doc/
-=======
-      # - name: Download artifacts for geometry-mechanical-dpf
-      #   uses: actions/download-artifact@v6
-      #   with:
-      #     name: geometry-mechanical-dpf-docs
-      #     path: doc/
->>>>>>> 77173565
-
+  
       - name: Download artifacts for fluent-mechanical
         uses: actions/download-artifact@v6
         with:
