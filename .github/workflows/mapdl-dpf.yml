name: MAPDL-DPF Workflow

on:
  workflow_dispatch:
    inputs:
      doc-build:
        required: false
        default: false
        type: boolean
        description: 'Whether to build the documentation'
  workflow_call:
    inputs:
      doc-build:
        required: false
        default: false
        type: boolean
        description: 'Whether to build the documentation'
  push:
    branches:
      - main
  pull_request:
    paths:
      - 'mapdl-dpf/**'

env:
  ANSYSLMD_LICENSE_FILE: ${{ format('1055@{0}', secrets.LICENSE_SERVER )}}
  MAIN_PYTHON_VERSION: "3.11"
  MAPDL_DOCKER_IMAGE: 'ghcr.io/ansys/mapdl'
  DPF_DOCKER_IMAGE: ghcr.io/ansys/mapdl:v25.2-rocky-dpf-standalone
  PYANSYS_WORKFLOWS_CI: true
  ANSYS_RELEASE_FOR_DOCS: 25.2
  DPF_START_SERVER: false
  ANSYS_DPF_ACCEPT_LA: Y
  MAPDL_IMAGE_VERSION_DOCS_BUILD: v25.2.4-ubuntu-cicd
  PYMAPDL_PORT_0: 21000
  PYMAPDL_DB_PORT_0: 21001
  PYMAPDL_PORT_1: 21002
  PYMAPDL_DB_PORT_1: 21003
  DPF_PORT_0: 21004
  DPF_PORT_1: 21005
  PYVISTA_OFF_SCREEN: true

jobs:

  is-only-docs-required:
    uses: ./.github/workflows/check-docs-required.yml
    with:
      doc-build: ${{ inputs.doc-build || false }}

  mapdl-dpf:
    name: MAPDL-DPF
    runs-on: ubuntu-22.04
    needs: is-only-docs-required
    container:
      image: "ghcr.io/ansys/mapdl:v25.2.4-ubuntu-cicd"
      options: -u=0:0 --oom-kill-disable --memory=6656MB --memory-swap=16896MB --shm-size=1gb --entrypoint /bin/bash
      credentials:
        username: ${{ github.actor }}
        password: ${{ secrets.GITHUB_TOKEN }}
    strategy:
      fail-fast: false
      matrix:
        ansys-release: ${{ needs.is-only-docs-required.outputs.only-docs == 'true' && fromJSON('[25.2]') || fromJSON('[25.2]') }}
    env:
      PYMAPDL_START_INSTANCE: FALSE
      ON_DOCUMENTATION: TRUE
      ON_CICD: TRUE

    steps:

      - name: Checkout code
        uses: actions/checkout@v5

      - name: Set up Python ${{ env.MAIN_PYTHON_VERSION }}
        uses: actions/setup-python@v6
        with:
          python-version: ${{ env.MAIN_PYTHON_VERSION }}

      - name: Create a virtual environment
        shell: bash
        run: |
          python -m venv .venv
          . .venv/bin/activate
          apt-get update && apt-get -y install gcc mono-mcs g++

      - name: Install dependencies
        shell: bash
        run: |
          . .venv/bin/activate
          python -m pip install --upgrade pip --root-user-action=ignore
          pip install -r mapdl-dpf/requirements_${{ matrix.ansys-release }}.txt --root-user-action=ignore

      - name: "Start MAPDL service directly (inside container)"
        id: start_mapdl
        shell: bash
        env:
          DISTRIBUTED_MODE: "dmp"
          LICENSE_SERVER: ${{ secrets.LICENSE_SERVER }}
          MAPDL_VERSION: ${{ env.MAPDL_IMAGE_VERSION_DOCS_BUILD }}
          MAPDL_PACKAGE: ${{ env.MAPDL_DOCKER_IMAGE }}
          ANSYSLMD_LICENSE_FILE: ${{ env.ANSYSLMD_LICENSE_FILE }}
          ANSYS_DPF_ACCEPT_LA: ${{ env.ANSYS_DPF_ACCEPT_LA }}
        run: |
          . .venv/bin/activate

          echo "Launching first MAPDL instance..."
          export INSTANCE_NAME=MAPDL_0
          export PYMAPDL_PORT=$PYMAPDL_PORT_0
          export PYMAPDL_DB_PORT=$PYMAPDL_DB_PORT_0
          export DPF_PORT=$DPF_PORT_0
          mapdl-dpf/.ci/start_mapdl.sh & export MAPDL_PID=$!
          echo "Launching MAPDL service at PID: $MAPDL_PID"
          echo "MAPDL_PID=$(echo $MAPDL_PID)" >> $GITHUB_OUTPUT

          echo "Launching second MAPDL instance..."
          export INSTANCE_NAME=MAPDL_1
          export PYMAPDL_PORT=$PYMAPDL_PORT_1
          export PYMAPDL_DB_PORT=$PYMAPDL_DB_PORT_1
          export DPF_PORT=$DPF_PORT_1
          mapdl-dpf/.ci/start_mapdl.sh & export MAPDL_PID_1=$!
          echo "Launching second MAPDL service at PID: $MAPDL_PID_1"
          echo "MAPDL_PID_1=$(echo $MAPDL_PID_1)" >> $GITHUB_OUTPUT

      - name: "DPF server setup"
        shell: bash
        run: |
          . .venv/bin/activate
          echo "DPF service will be available through MAPDL container"
          echo "DPF_PORT: $DPF_PORT"
          # DPF is already available in the MAPDL container

      - name: "Test virtual framebuffer"
        shell: bash
        run: |
          . .venv/bin/activate
          echo "Testing virtual framebuffer..."
          # Install xvfb if not available
          which xvfb-run || (apt-get update && apt-get install -y xvfb)

          # Test display if the script exists
          if [ -f "mapdl-dpf/.ci/display_test.py" ]; then
            xvfb-run python mapdl-dpf/.ci/display_test.py
          else
            echo "Display test script not found, skipping..."
          fi

      - name: "Retrieve PyMAPDL version"
        id: version
        shell: bash
        run: |
          . .venv/bin/activate
          echo "PYMAPDL_VERSION=$(python -c 'from ansys.mapdl.core import __version__; print(__version__)')" >> $GITHUB_OUTPUT
          echo "PyMAPDL version is: $(python -c "from ansys.mapdl.core import __version__; print(__version__)")"

      - name: Run the MAPDL-DPF script
        shell: bash
        env:
          LIBGL_ALWAYS_SOFTWARE: 1
          PYANSYS_VISUALIZER_HTML_BACKEND: true
        run: |
          . .venv/bin/activate
          echo "Building MAPDL-DPF workflow..."
          echo "PYMAPDL_START_INSTANCE: $PYMAPDL_START_INSTANCE"
          xvfb-run python mapdl-dpf/wf_mapdl-dpf.py

      - name: "Install make"
        shell: bash
        run: |
          apt-get update -qq && apt-get install -y make

      - name: (DOCS) Build the documentation (only on ${{ env.ANSYS_RELEASE_FOR_DOCS}})
        # if: needs.is-only-docs-required.outputs.only-docs == 'true' && matrix.ansys-release == env.ANSYS_RELEASE_FOR_DOCS - TO BE UNCOMMENTED
        shell: bash
        env:
          BUILD_DOCS_SCRIPT: 'mapdl-dpf/wf_mapdl-dpf.py'
        run: |
          . .venv/bin/activate
          cd doc
          pip install -r requirements.txt --root-user-action=ignore
          xvfb-run make html
          pymapdl stop --all

      - name: (DOCS) Upload docs artifacts
<<<<<<< HEAD
        # if: needs.is-only-docs-required.outputs.only-docs == 'true' && matrix.ansys-release == env.ANSYS_RELEASE_FOR_DOCS - TO BE UNCOMMENTED
        uses: actions/upload-artifact@v4
=======
        if: needs.is-only-docs-required.outputs.only-docs == 'true' && matrix.ansys-release == env.ANSYS_RELEASE_FOR_DOCS
        uses: actions/upload-artifact@v5
>>>>>>> 5d3fdd4e
        with:
          name: mapdl-dpf-docs
          path: |
            doc/_build/
            doc/source/examples/mapdl-dpf/
          overwrite: true

      - name: print MAPDL log
        if: failure()
        shell: bash
        run: |
          pymapdl stop --all
          echo "Printing MAPDL log for debugging..."
          cat MAPDL_0.log<|MERGE_RESOLUTION|>--- conflicted
+++ resolved
@@ -181,13 +181,8 @@
           pymapdl stop --all
 
       - name: (DOCS) Upload docs artifacts
-<<<<<<< HEAD
         # if: needs.is-only-docs-required.outputs.only-docs == 'true' && matrix.ansys-release == env.ANSYS_RELEASE_FOR_DOCS - TO BE UNCOMMENTED
-        uses: actions/upload-artifact@v4
-=======
-        if: needs.is-only-docs-required.outputs.only-docs == 'true' && matrix.ansys-release == env.ANSYS_RELEASE_FOR_DOCS
         uses: actions/upload-artifact@v5
->>>>>>> 5d3fdd4e
         with:
           name: mapdl-dpf-docs
           path: |
